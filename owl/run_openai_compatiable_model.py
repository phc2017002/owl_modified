--- conflicted
+++ resolved
@@ -125,9 +125,5 @@
     print(f"Answer: {answer}")
 
 
-<<<<<<< HEAD
-
-=======
 if __name__ == "__main__":
-    main()
->>>>>>> 041d2644
+    main()